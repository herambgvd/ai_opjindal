import csv
import io
from django.contrib import admin, messages
from django.shortcuts import render, redirect
from django.urls import path
from django.utils.html import format_html
from django.http import HttpResponseRedirect
from django.core.exceptions import ValidationError
from .models import Region, Camera, CrossCountingData, HourlyAggregateView, DailyPeakView


@admin.register(Region)
class RegionAdmin(admin.ModelAdmin):
    list_display = ['name', 'occupancy', 'camera_count', 'created_at', 'updated_at']
    list_filter = ['created_at', 'updated_at']
    search_fields = ['name']
    ordering = ['name']
    readonly_fields = ['created_at', 'updated_at']

    fieldsets = (
        ('Basic Information', {
            'fields': ('name', 'occupancy')
        }),
        ('Timestamps', {
            'fields': ('created_at', 'updated_at'),
            'classes': ('collapse',)
        }),
    )

    def camera_count(self, obj):
        count = obj.cameras.count()
        if count > 0:
            return format_html('<span style="color: green;">{}</span>', count)
        return format_html('<span style="color: gray;">0</span>')

    camera_count.short_description = 'Cameras'


@admin.register(Camera)
class CameraAdmin(admin.ModelAdmin):
    list_display = ['name', 'region', 'status_display', 'last_data_received', 'created_at']
    list_filter = ['status', 'region', 'created_at', 'last_data_received']
    search_fields = ['name', 'region__name']
    ordering = ['name']
    readonly_fields = ['id', 'created_at', 'updated_at', 'last_data_received']

    fieldsets = (
        ('Basic Information', {
            'fields': ('name', 'region', 'status')
        }),
        ('Stream Configuration', {
            'fields': ('rtsp_link', 'hls_link')
        }),
        ('System Information', {
            'fields': ('id', 'last_data_received', 'created_at', 'updated_at'),
            'classes': ('collapse',)
        }),
    )

    def status_display(self, obj):
        if obj.status:
            return format_html(
                '<span style="color: green; font-weight: bold;">● Active</span>'
            )
        return format_html(
            '<span style="color: red; font-weight: bold;">● Inactive</span>'
        )

    status_display.short_description = 'Status'

    actions = ['activate_cameras', 'deactivate_cameras']

    def activate_cameras(self, request, queryset):
        updated = queryset.update(status=True)
        self.message_user(request, f'{updated} cameras were successfully activated.')

    activate_cameras.short_description = "Activate selected cameras"

    def deactivate_cameras(self, request, queryset):
        updated = queryset.update(status=False)
        self.message_user(request, f'{updated} cameras were successfully deactivated.')

    deactivate_cameras.short_description = "Deactivate selected cameras"

    def get_urls(self):
        urls = super().get_urls()
        custom_urls = [
            path('upload-csv/', self.upload_csv, name='camera_upload_csv'),
        ]
        return custom_urls + urls

    def changelist_view(self, request, extra_context=None):
        extra_context = extra_context or {}
        extra_context['show_csv_upload'] = 'true'
        return super().changelist_view(request, extra_context=extra_context)

    def upload_csv(self, request):
        if request.method == "POST":
            csv_file = request.FILES.get("csv_file")

            if not csv_file:
                messages.error(request, "Please select a CSV file to upload.")
                return redirect("..")

            if not csv_file.name.endswith('.csv'):
                messages.error(request, "Please upload a valid CSV file.")
                return redirect("..")

            try:
                data_set = csv_file.read().decode('UTF-8')
                io_string = io.StringIO(data_set)
                reader = csv.DictReader(io_string)

                required_headers = ['name', 'region']
                optional_headers = ['status', 'rtsp_link', 'hls_link']
                all_headers = required_headers + optional_headers

                if not all(header in (reader.fieldnames or []) for header in required_headers):
                    messages.error(
                        request,
                        f"CSV file must contain the following required columns: {', '.join(required_headers)}. "
                        f"Optional columns: {', '.join(optional_headers)}"
                    )
                    return redirect("..")

                created_count = 0
                updated_count = 0
                error_count = 0
                errors = []

                for row_num, row in enumerate(reader, start=2):  # Start from 2 because row 1 is headers
                    try:
                        camera_name = row.get('name', '').strip()
                        region_name = row.get('region', '').strip()

                        if not camera_name or not region_name:
                            errors.append(f"Row {row_num}: Camera name and region are required.")
                            error_count += 1
                            continue

                        try:
                            region = Region.objects.get(name=region_name)
                        except Region.DoesNotExist:
                            errors.append(f"Row {row_num}: Region '{region_name}' does not exist.")
                            error_count += 1
                            continue

                        status_str = row.get('status', 'true').strip().lower()
                        status = status_str in ['true', '1', 'yes', 'active', 'on']
                        rtsp_link = row.get('rtsp_link', '').strip()
                        hls_link = row.get('hls_link', '').strip()

                        camera, created = Camera.objects.get_or_create(
                            name=camera_name,
                            defaults={
                                'region': region,
                                'status': status,
                                'rtsp_link': rtsp_link,
                                'hls_link': hls_link,
                            }
                        )

                        if created:
                            created_count += 1
                        else:
                            camera.region = region
                            camera.status = status
                            if rtsp_link:
                                camera.rtsp_link = rtsp_link
                            if hls_link:
                                camera.hls_link = hls_link
                            camera.save()
                            updated_count += 1

                    except Exception as e:
                        errors.append(f"Row {row_num}: {str(e)}")
                        error_count += 1

                if created_count > 0:
                    messages.success(request, f"Successfully created {created_count} cameras.")
                if updated_count > 0:
                    messages.success(request, f"Successfully updated {updated_count} cameras.")
                if error_count > 0:
                    messages.warning(request, f"Failed to process {error_count} rows.")
                    for error in errors[:10]:  # Show first 10 errors
                        messages.error(request, error)
                    if len(errors) > 10:
                        messages.error(request, f"... and {len(errors) - 10} more errors.")

                if created_count == 0 and updated_count == 0 and error_count == 0:
                    messages.info(request, "No cameras were processed from the CSV file.")

            except Exception as e:
                messages.error(request, f"Error processing CSV file: {str(e)}")

            return redirect("..")

        context = {
            'title': 'Upload Cameras CSV',
            'opts': self.model._meta,
            'has_view_permission': self.has_view_permission(request),
        }
        return render(request, 'admin/cross_counting/camera/upload_csv.html', context)


@admin.register(CrossCountingData)
class CrossCountingDataAdmin(admin.ModelAdmin):
<<<<<<< HEAD
    list_display = ['device_name', 'channel', 'camera', 'cc_total_count', 'cc_in_count', 'cc_out_count', 'created_at', 'alarm_time']
    list_filter = ['device_name', 'camera', 'channel', 'alarm_status', 'alarm_subtype', 'created_at', 'alarm_time']
    search_fields = ['device_name', 'channel', 'camera__name', 'device_ip']
    ordering = ['-created_at', '-alarm_time']
    readonly_fields = ['id', 'created_at', 'updated_at']
    date_hierarchy = 'created_at'
=======
    list_display = ['device_name', 'channel', 'camera', 'cc_total_count', 'cc_in_count', 'cc_out_count',
                    'created_at_display', 'alarm_time_display']
    list_filter = ['device_name', 'camera', 'channel', 'alarm_status', 'alarm_subtype', 'created_at', 'alarm_time']
    search_fields = ['device_name', 'channel', 'camera__name', 'device_ip']
    ordering = ['-created_at', '-alarm_time']  # Order by created_at first, then alarm_time
    readonly_fields = ['id', 'created_at', 'updated_at']
    date_hierarchy = 'created_at'  # Use created_at for date hierarchy
>>>>>>> 6aa206dc
    list_per_page = 50

    fieldsets = (
        ('Device Information', {
            'fields': ('device_name', 'device_ip', 'device_mac', 'device_phy')
        }),
        ('Channel & Camera', {
            'fields': ('channel', 'channel_alias', 'camera')
        }),
        ('Cross Counting Data', {
            'fields': ('cc_in_count', 'cc_out_count', 'cc_total_count')
        }),
        ('Timing Information', {
            'fields': ('created_at', 'alarm_time', 'time'),
            'description': 'created_at is when data entered system, alarm_time is from device'
        }),
        ('Alarm Information', {
            'fields': ('alarm_status', 'alarm_subtype', 'alarm_snapshot', 'record_flag')
        }),
        ('MQTT Metadata', {
            'fields': ('subscribe_id', 'data_pos'),
            'classes': ('collapse',)
        }),
        ('System Information', {
            'fields': ('id', 'updated_at'),
            'classes': ('collapse',)
        }),
    )

    def created_at_display(self, obj):
        """Display created_at with better formatting"""
        if obj.created_at:
            return format_html(
                '<span style="color: green; font-weight: bold;" title="System Creation Time">{}</span>',
                obj.created_at.strftime('%Y-%m-%d %H:%M:%S')
            )
        return '-'

    created_at_display.short_description = 'Created At (System)'
    created_at_display.admin_order_field = 'created_at'

    def alarm_time_display(self, obj):
        """Display alarm_time with different formatting"""
        if obj.alarm_time:
            return format_html(
                '<span style="color: blue;" title="Device Alarm Time">{}</span>',
                obj.alarm_time.strftime('%Y-%m-%d %H:%M:%S')
            )
        return '-'

    alarm_time_display.short_description = 'Alarm Time (Device)'
    alarm_time_display.admin_order_field = 'alarm_time'

    def get_queryset(self, request):
        return super().get_queryset(request).select_related('camera', 'camera__region')

    def has_add_permission(self, request):
        return False

    def has_change_permission(self, request, obj=None):
        return False

    # Custom actions for data analysis
    actions = ['export_selected_data', 'analyze_time_differences']

    def export_selected_data(self, request, queryset):
        """Export selected data with created_at timestamps"""
        import csv
        from django.http import HttpResponse

        response = HttpResponse(content_type='text/csv')
        response['Content-Disposition'] = 'attachment; filename="cross_counting_data_export.csv"'

        writer = csv.writer(response)
        writer.writerow([
            'Device Name', 'Camera', 'Channel', 'In Count', 'Out Count', 'Total Count',
            'Created At (System)', 'Alarm Time (Device)', 'Time Difference (seconds)'
        ])

        for obj in queryset.select_related('camera'):
            time_diff = ''
            if obj.created_at and obj.alarm_time:
                time_diff = (obj.created_at - obj.alarm_time).total_seconds()

            writer.writerow([
                obj.device_name,
                obj.camera.name if obj.camera else '',
                obj.channel,
                obj.cc_in_count,
                obj.cc_out_count,
                obj.cc_total_count,
                obj.created_at.strftime('%Y-%m-%d %H:%M:%S') if obj.created_at else '',
                obj.alarm_time.strftime('%Y-%m-%d %H:%M:%S') if obj.alarm_time else '',
                f'{time_diff:.2f}' if time_diff != '' else ''
            ])

        self.message_user(request, f"Exported {queryset.count()} records.")
        return response

    export_selected_data.short_description = "Export selected data with timestamps"

    def analyze_time_differences(self, request, queryset):
        """Analyze time differences between created_at and alarm_time"""
        from django.db.models import Avg, Min, Max
        from django.db.models import F, ExpressionWrapper, DurationField

        # Calculate time differences
        queryset_with_diff = queryset.annotate(
            time_diff=ExpressionWrapper(
                F('created_at') - F('alarm_time'),
                output_field=DurationField()
            )
        ).filter(
            created_at__isnull=False,
            alarm_time__isnull=False
        )

        if not queryset_with_diff.exists():
            self.message_user(request, "No records with both created_at and alarm_time found.", level=messages.WARNING)
            return

        stats = queryset_with_diff.aggregate(
            avg_diff=Avg('time_diff'),
            min_diff=Min('time_diff'),
            max_diff=Max('time_diff'),
            count=Count('id')
        )

        avg_seconds = stats['avg_diff'].total_seconds() if stats['avg_diff'] else 0
        min_seconds = stats['min_diff'].total_seconds() if stats['min_diff'] else 0
        max_seconds = stats['max_diff'].total_seconds() if stats['max_diff'] else 0

        message = (
            f"Time Difference Analysis for {stats['count']} records:\n"
            f"Average delay: {avg_seconds:.2f} seconds\n"
            f"Minimum delay: {min_seconds:.2f} seconds\n"
            f"Maximum delay: {max_seconds:.2f} seconds"
        )

        self.message_user(request, message)

    analyze_time_differences.short_description = "Analyze time differences (created_at vs alarm_time)"


@admin.register(HourlyAggregateView)
class HourlyAggregateViewAdmin(admin.ModelAdmin):
    list_display = ['camera', 'hour', 'max_total_count', 'avg_total_count', 'data_points']
    list_filter = ['camera', 'hour']
    search_fields = ['camera__name']
    ordering = ['-hour']
    readonly_fields = ['camera', 'hour', 'max_in_count', 'max_out_count', 'max_total_count', 'min_in_count',
                       'min_out_count', 'min_total_count', 'avg_total_count', 'data_points']

    def has_add_permission(self, request):
        return False

    def has_change_permission(self, request, obj=None):
        return False

    def has_delete_permission(self, request, obj=None):
        return False


@admin.register(DailyPeakView)
class DailyPeakViewAdmin(admin.ModelAdmin):
    list_display = ['camera', 'date', 'peak_total_count', 'peak_in_count', 'peak_out_count']
    list_filter = ['camera', 'date']
    search_fields = ['camera__name']
    ordering = ['-date']
    readonly_fields = ['camera', 'date', 'peak_in_count', 'peak_out_count', 'peak_total_count']

    def has_add_permission(self, request):
        return False

    def has_change_permission(self, request, obj=None):
        return False

    def has_delete_permission(self, request, obj=None):
        return False<|MERGE_RESOLUTION|>--- conflicted
+++ resolved
@@ -205,22 +205,12 @@
 
 @admin.register(CrossCountingData)
 class CrossCountingDataAdmin(admin.ModelAdmin):
-<<<<<<< HEAD
     list_display = ['device_name', 'channel', 'camera', 'cc_total_count', 'cc_in_count', 'cc_out_count', 'created_at', 'alarm_time']
     list_filter = ['device_name', 'camera', 'channel', 'alarm_status', 'alarm_subtype', 'created_at', 'alarm_time']
     search_fields = ['device_name', 'channel', 'camera__name', 'device_ip']
     ordering = ['-created_at', '-alarm_time']
     readonly_fields = ['id', 'created_at', 'updated_at']
     date_hierarchy = 'created_at'
-=======
-    list_display = ['device_name', 'channel', 'camera', 'cc_total_count', 'cc_in_count', 'cc_out_count',
-                    'created_at_display', 'alarm_time_display']
-    list_filter = ['device_name', 'camera', 'channel', 'alarm_status', 'alarm_subtype', 'created_at', 'alarm_time']
-    search_fields = ['device_name', 'channel', 'camera__name', 'device_ip']
-    ordering = ['-created_at', '-alarm_time']  # Order by created_at first, then alarm_time
-    readonly_fields = ['id', 'created_at', 'updated_at']
-    date_hierarchy = 'created_at'  # Use created_at for date hierarchy
->>>>>>> 6aa206dc
     list_per_page = 50
 
     fieldsets = (
